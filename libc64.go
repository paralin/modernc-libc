--- conflicted
+++ resolved
@@ -7,17 +7,13 @@
 package libc // import "modernc.org/libc"
 
 type (
-<<<<<<< HEAD
 	RawMem   [1<<50 - 1]byte
 	RawMem64 [1<<46 - 1]uint64
-=======
-	RawMem [1<<50 - 1]byte
 
 	// 48-5*8 = 8 bytes left to pad
 	stackHeaderPadding struct {
 		a uintptr
 	}
->>>>>>> fbba041c
 )
 
 type bits []int
